# Release notes
All notable changes to this project will be documented in this file.

The format is based on [Keep a Changelog](https://keepachangelog.com/en/1.0.0/) and this project adheres to 
[Semantic Versioning](https://semver.org/spec/v2.0.0.html).

<<<<<<< HEAD
## Unreleased
### Added
- Add support for new [`vector` CQL type](https://datastax-oss.atlassian.net/browse/JAVA-3060)
  defined in [CEP-30](https://cwiki.apache.org/confluence/x/OQ40Dw).
### Changed
- Update DataStax Java Driver for Apache Cassandra(R) to version 4.17.0.
- Update Apache Commons IO to version 2.13.0.
- Update Apache Commons Lang to version 3.13.0.
- Update Jackson dependencies to version 2.15.2.
- Packages refactoring: utility classes, types and database metadata management have been moved to dedicated packages.
=======
## [4.9.1] - 2023-09-03
### Fixed
- Fix issue [#25](https://github.com/ing-bank/cassandra-jdbc-wrapper/issues/25) causing failure when running with
  Liquibase. The fix includes several changes:
  - fixes result sets and statements closing. 
  - introduces a new behaviour in Liquibase compliance mode to run multiple queries in the same statement synchronously 
    (by default, they are executed asynchronously). 
  - returns the schema name instead of `null` when the method `CassandraConnection.getCatalog()` is called in Liquibase 
    compliance mode.
  - does not throw `SQLFeatureNotSupportedException` when `CassandraConnection.rollback()` is called in Liquibase 
    compliance mode.
>>>>>>> 14f1c685

## [4.9.0] - 2023-04-15
### Added
- Add non-JDBC standard [JSON support](https://cassandra.apache.org/doc/latest/cassandra/cql/json.html) with the 
  methods `getObjectFromJson(int | String, Class)` and `getObjectFromJson(Class)` in `CassandraResultSet` and
  `setJson(int, Object)` in `CassandraPreparedStatement`.
- Add query parameter `hostnameverification` to specify whether the hostname verification must be enabled or not when 
  SSL connection is used. See the discussion [#20](https://github.com/ing-bank/cassandra-jdbc-wrapper/discussions/20).
- Add some socket options thanks to the additional query parameters: `connecttimeout`, `tcpnodelay` and `keepalive`. 
  It fixes the issue [#16](https://github.com/adejanovski/cassandra-jdbc-wrapper/issues/16) of the [original project].
- Implement the methods `isSigned()` and `isSearchable()` in the different `ResultSetMetaData` implementations.
- Implement the method `isValid(int)` in `CassandraConnection`.
- Implement the following methods of `CassandraDatabaseMetaData`: `getFunctions(String, String, String)`,
  `getFunctionColumns(String, String, String, String)`, `getNumericFunctions()`, `getSQLKeywords()`, 
  `getStringFunctions()`, `getSystemFunctions()`, `getTimeDateFunctions()`, `getTypeInfo()` and 
  `getUDTs(String, String, String, int[])`.
### Changed
- Harmonize the implementations of `Wrapper` interface.
- Rewrite the tests using Testcontainers with Apache Cassandra(R) 4.1.0 image.
- Modify the implementation of `setQueryTimeout(int)` and `getQueryTimeout()` in `CassandraStatement` to update the
  request timeout on a specific statement.
### Removed
- Remove vulnerable Guava compile dependency and replace it by standard Java, Apache Commons libraries and Caffeine
  for sessions caching.
### Fixed
- Fix the JDBC driver version returned by the methods of the classes `CassandraDriver` and `CassandraDatabaseMetaData` 
  to be consistent with the version of the JDBC wrapper artifact (see issue 
  [#19](https://github.com/ing-bank/cassandra-jdbc-wrapper/issues/19)).
- Fix an issue on collections of tuples and UDTs that threw `NullPointerException` in result sets when calling methods
  such as `getList()`, `getSet()` and `getMap()`.

## [4.8.0] - 2023-01-12
### Added
- Implement the methods `getMetaData()` and `getParameterMetaData()` into the implementation class
  `CassandraPreparedStatement` of `PreparedStatement` interface. It fixes the issue
  [#19](https://github.com/adejanovski/cassandra-jdbc-wrapper/issues/19) of the [original project].
### Changed
- Update DataStax Java Driver for Apache Cassandra(R) to version 4.15.0.
- Fully implement methods from `Wrapper` interface for Cassandra connections, results sets and statements (see pull 
  request [#14](https://github.com/ing-bank/cassandra-jdbc-wrapper/pull/14)).
### Fixed
- Fix the implementations of the methods `getInt(int)` and `getLong(int)` in `MetadataRow` and used in the class
  `CassandraMetadataResultSet` to be compliant with the JDBC API specifications (see pull request
  [#12](https://github.com/ing-bank/cassandra-jdbc-wrapper/pull/12), issue 
  [#10](https://github.com/ing-bank/cassandra-jdbc-wrapper/issues/10)).

## [4.7.0] - 2022-09-23
### Added
- Add a system of compliance mode with the query parameter `compliancemode`: for some usages (for example with 
  Liquibase), some default behaviours of the JDBC implementation have to be adapted. See the readme file for details 
  about the overridable behaviours and the available compliance modes. See pull request
  [#8](https://github.com/ing-bank/cassandra-jdbc-wrapper/pull/8).
- Add an additional `CassandraConnection` constructor using a pre-existing session (see pull request
  [#8](https://github.com/ing-bank/cassandra-jdbc-wrapper/pull/8)).
### Changed
- Update DataStax Java Driver for Apache Cassandra(R) to version 4.14.1.

## [4.6.0] - 2022-03-20
### Added
- Add support for connecting to Cassandra DBaaS cluster with secure connect bundle. 
  See the feature request [#1](https://github.com/ing-bank/cassandra-jdbc-wrapper/discussions/1).
- Add query parameter `configfile` to use a configuration file instead of the settings defined in the JDBC URL. 
- Add query parameter `requesttimeout` to specify a non-default timeout for queries. 
  See the feature request [#5](https://github.com/ing-bank/cassandra-jdbc-wrapper/discussions/5).
### Changed
- Update DataStax Java Driver for Apache Cassandra(R) to version 4.14.0.
- Update Apache Commons Lang to version 3.12.0.
### Removed
- Remove `cassandra-all` and `libthrift` dependencies to limit exposure to vulnerable libraries (see pull request
  [#6](https://github.com/ing-bank/cassandra-jdbc-wrapper/pull/6)).
### Fixed
- User credentials parameters in the connection string were ignored.

## [4.5.0] - 2021-04-13
### Added
- Manage additional CQL types: `duration`, `smallint` and `tinyint`.
- Add support for SSL between the driver and the Cassandra cluster.
- Implement the methods `getSchema()`, `setSchema(String)` and `getTypeMap()` in the class `ManagedConnection`.
- Implement the methods `getPrecision(int)` and `getScale(int)` into the implementations of the interface 
  `ResultSetMetaData` for the classes `CassandraResultSet` and `CassandraMetadataResultSet`.
- Implement the methods `getURL(int|String)` in the classes `CassandraResultSet` and `CassandraMetadataResultSet`. The 
  URL values are handled as `String` values.
- Add codecs for conversions between `Integer` and CQL types `varint`, `smallint` and `tinyint`. It also fixes the issue
  [#33](https://github.com/adejanovski/cassandra-jdbc-wrapper/issues/33) of the [original project].
### Changed
- Update DataStax Java Driver for Apache Cassandra(R) to version 4.10.0.
- Update `cassandra-all` to version 3.11.9.
- Improve documentation and code quality (refactoring, removing dead code, adding tests, ...).
- Improve the implementation of the metadata precision/size for the columns.
### Fixed
- Fix values returned by some methods in `CassandraDatabaseMetaData` according to the capabilities described into the
  CQL3 documentation.
- Fix issue [#24](https://github.com/adejanovski/cassandra-jdbc-wrapper/issues/24) of the [original project]
  by correctly implementing JDBC API regarding the result returned by the methods `CassandraStatement.execute(String)`
  and `CassandraPreparedStatement.execute()`.
- Fix `CassandraResultSet.getLong(int | String)` implementations to return 0 when the stored value is SQL `NULL`.  
- Add null-safety into the methods `CassandraResultSet.getString(int | String)`,
  `CassandraMetadataResultSet.getBigDecimal(int | String, int)`, 
  `CassandraMetadataResultSet.getBinaryStream(int | String)`, `CassandraMetadataResultSet.getBlob(int | String)`, 
  `CassandraMetadataResultSet.getByte(int | String)`, `CassandraMetadataResultSet.getBytes(int | String)` and 
  `CassandraMetadataResultSet.getString(int | String)`.
- Validate column existence when calling the methods `CassandraResultSet.getBytes(int | String)`.

## 4.4.0 - 2020-12-23
For this version, the changelog lists the main changes comparatively to the latest version of the [original project].
### Changed
- Update DataStax Java Driver for Apache Cassandra(R) to version 4.9.0.
- Update `cassandra-all` to version 3.11.8.
- Force using `libthrift` 0.13.0 instead of the vulnerable version included into `cassandra-all`.
- Manage separately the type `LocalDate` in `CassandraResultSet`.
### Removed
- Remove deprecated load balancing policy (`DCAwareRoundRobinPolicy`).
### Fixed
- Fix issue [#27](https://github.com/adejanovski/cassandra-jdbc-wrapper/issues/27) of the [original project] 
  by implementing the method `CassandraResultSet.getObject(String, Class<>)`.
- Fix logs in `CassandraConnection` constructor.

[original project]: https://github.com/adejanovski/cassandra-jdbc-wrapper/
[4.9.1]: https://github.com/ing-bank/cassandra-jdbc-wrapper/compare/v4.9.0...v4.9.1
[4.9.0]: https://github.com/ing-bank/cassandra-jdbc-wrapper/compare/v4.8.0...v4.9.0
[4.8.0]: https://github.com/ing-bank/cassandra-jdbc-wrapper/compare/v4.7.0...v4.8.0
[4.7.0]: https://github.com/ing-bank/cassandra-jdbc-wrapper/compare/v4.6.0...v4.7.0
[4.6.0]: https://github.com/ing-bank/cassandra-jdbc-wrapper/compare/v4.5.0...v4.6.0
[4.5.0]: https://github.com/ing-bank/cassandra-jdbc-wrapper/compare/v4.4.0...v4.5.0<|MERGE_RESOLUTION|>--- conflicted
+++ resolved
@@ -4,7 +4,6 @@
 The format is based on [Keep a Changelog](https://keepachangelog.com/en/1.0.0/) and this project adheres to 
 [Semantic Versioning](https://semver.org/spec/v2.0.0.html).
 
-<<<<<<< HEAD
 ## Unreleased
 ### Added
 - Add support for new [`vector` CQL type](https://datastax-oss.atlassian.net/browse/JAVA-3060)
@@ -15,7 +14,7 @@
 - Update Apache Commons Lang to version 3.13.0.
 - Update Jackson dependencies to version 2.15.2.
 - Packages refactoring: utility classes, types and database metadata management have been moved to dedicated packages.
-=======
+
 ## [4.9.1] - 2023-09-03
 ### Fixed
 - Fix issue [#25](https://github.com/ing-bank/cassandra-jdbc-wrapper/issues/25) causing failure when running with
@@ -27,7 +26,6 @@
     compliance mode.
   - does not throw `SQLFeatureNotSupportedException` when `CassandraConnection.rollback()` is called in Liquibase 
     compliance mode.
->>>>>>> 14f1c685
 
 ## [4.9.0] - 2023-04-15
 ### Added
